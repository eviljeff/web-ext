/* @flow */
import { promises as fsPromises, readFileSync } from 'fs';
import path from 'path';

import { fs } from 'mz';
import { assert, expect } from 'chai';
import { afterEach, before, beforeEach, describe, it } from 'mocha';
import * as sinon from 'sinon';
import { File, FormData, Response } from 'node-fetch';

import Client, {
  JwtApiAuth,
  signAddon,
} from '../../../src/util/submit-addon.js';
import { withTempDir } from '../../../src/util/temp-dir.js';

class JSONResponse extends Response {
  constructor(data, status) {
    super(JSON.stringify(data), {status});
  }
}

const mockNodeFetch = (
  nodeFetchStub: any,
  url: URL | string,
  method: string,
  responses: Array<{
    body: any,
    status: number,
  }>
): void => {
  const stubMatcher = nodeFetchStub.withArgs(
    (url instanceof URL) ? url : new URL(url),
    sinon.match.has('method', method)
  );
  for (let i = 0; i < responses.length; i++) {
    const { body, status } = responses[i];
    stubMatcher
      .onCall(i)
      .callsFake(async () => {
        if (typeof body === 'string') {
          return new Response(body, { status });
        }
        return new JSONResponse(body, status);
      });
  }
  return stubMatcher;
};

describe('util.submit-addon', () => {

  describe('signAddon', () => {
    let statStub;
    let postNewAddonStub;
    let putVersionStub;

    beforeEach(() => {
      statStub = sinon.stub(fsPromises, 'stat')
        .resolves({isFile: () => true });
      postNewAddonStub = sinon.stub(Client.prototype, 'postNewAddon');
      putVersionStub = sinon.stub(Client.prototype, 'putVersion');
    });

    afterEach(() => {
      statStub.restore();
      postNewAddonStub.restore();
      putVersionStub.restore();
    });

    const signAddonDefaults = {
      apiKey: 'some-key',
      apiSecret: 'ffff',
      amoBaseUrl: 'https://some.url/api/v5',
      timeout: 1,
      downloadDir: '/some-dir/',
      xpiPath: '/some.xpi',
      channel: 'some-channel',
    };

    it('creates Client with parameters', async () => {
      const apiKey = 'fooKey';
      const apiSecret = '4321';
      const amoBaseUrl = 'https://foo.host/api/v5';
      const baseUrl = new URL(amoBaseUrl);
      const downloadDir = '/foo';
      const clientSpy = sinon.spy(Client);
      const apiAuthSpy = sinon.spy(JwtApiAuth);

      await signAddon({
        ...signAddonDefaults,
        apiKey,
        apiSecret,
        amoBaseUrl,
        downloadDir,
        SubmitClient: clientSpy,
        ApiAuthClass: apiAuthSpy,
      });

      sinon.assert.calledOnce(apiAuthSpy);
      assert.deepEqual(
        apiAuthSpy.firstCall.args[0], {
          apiKey,
          apiSecret,
        }
      );
      sinon.assert.calledOnce(clientSpy);
      assert.deepEqual(
        clientSpy.firstCall.args[0], {
          apiAuth: {},
          baseUrl,
          validationCheckTimeout: signAddonDefaults.timeout,
          approvalCheckTimeout: signAddonDefaults.timeout,
          downloadDir,
        }
      );
    });

    it('calls postNewAddon if `id` is undefined', async () => {
      const xpiPath = 'this/path/xpi.xpi';
      const channel = 'thisChannel';
      await signAddon({
        ...signAddonDefaults,
        xpiPath,
        channel,
      });
      sinon.assert.notCalled(putVersionStub);
      sinon.assert.calledWith(postNewAddonStub, xpiPath, channel, {});
    });

    it('calls putVersion if `id` is defined', async () => {
      const xpiPath = 'this/path/xpi.xpi';
      const channel = 'thisChannel';
      const id = '@thisID';
      await signAddon({
        ...signAddonDefaults,
        xpiPath,
        channel,
        id,
      });
      sinon.assert.notCalled(postNewAddonStub);
      sinon.assert.calledWith(putVersionStub, xpiPath, channel, id, {});
    });

    it('throws error if xpiPath is invalid', async () => {
      statStub.restore();
      const signAddonPromise = signAddon(signAddonDefaults);
      await assert.isRejected(
        signAddonPromise,
        `error with ${signAddonDefaults.xpiPath}: ` +
        'Error: ENOENT: no such file or directory'
      );
    });

<<<<<<< HEAD
    it('passes through metadata json object if defined', async () => {
      const metaDataJson = {version: {license: 'MPL2.0'}};
      await signAddon({
        ...signAddonDefaults,
        metaDataJson,
      });
      sinon.assert.notCalled(putVersionStub);
      sinon.assert.calledWith(
        postNewAddonStub,
        signAddonDefaults.xpiPath,
        signAddonDefaults.channel,
        metaDataJson
=======
    it('throws error if amoBaseUrl is an invalid URL', async () => {
      const amoBaseUrl = 'badUrl';
      const signAddonPromise = signAddon({...signAddonDefaults, amoBaseUrl});
      await assert.isRejected(
        signAddonPromise,
        `Invalid AMO API base URL: ${amoBaseUrl}`
>>>>>>> 7a1eba57
      );
    });
  });

  describe('Client', () => {
    const baseUrl = new URL('http://not-a-real-amo-api.com/api/v5');

    const apiAuth = new JwtApiAuth(
      {apiKey: 'fake-api-key', apiSecret: '1234abcd'}
    );
    const clientDefaults = {
      apiAuth,
      baseUrl,
      approvalCheckInterval: 0,
      validationCheckInterval: 0,
    };

    const sampleUploadDetail = {
      uuid: '1234-5678',
      channel: 'a-channel',
      processed: true,
      submitted: false,
      url: 'http://amo/validation-results/',
      valid: true,
      validation: {},
      version: '1.0',
    };

    const sampleVersionDetail = {
      // Note: most of the fields are omitted here, these are just the essentials.
      id: 456,
      channel: 'a-channel',
      file: {
        id: 789,
        hash: 'abcd',
        status: 'nominated',
        url: 'http://amo/download-url',
      },
      version: '1.0',
    };
    const sampleVersionDetail2 = {...sampleVersionDetail, id: 457};

    const sampleAddonDetail = {
      // Note: most of the fields are ommited here, these are just the essentials.
      id: 9876,
      current_version: sampleVersionDetail,
      latest_unlisted_version: sampleVersionDetail2,
      guid: '@this-guid',
      slug: 'this_addon',
      status: 'unreviewed',
    };

    const getAuthHeaderSpy = sinon.spy(apiAuth, 'getAuthHeader');

    afterEach(() => {
      getAuthHeaderSpy.resetHistory();
    });

    describe('doUploadSubmit', () => {
      it('submits the xpi', async () => {
        const client = new Client(clientDefaults);
        sinon.stub(client, 'fileFromSync')
          .returns(new File([], 'foo.xpi'));

        const nodeFetchStub = sinon.stub(client, 'nodeFetch');
        mockNodeFetch(
          nodeFetchStub,
          new URL('/addons/upload/', baseUrl),
          'POST',
          [
            {
              body: sampleUploadDetail,
              status: 200,
            },
          ]
        );

        const xpiPath = '/some/path.xpi';
        const channel = 'someChannel';
        const waitStub = sinon.stub(client, 'waitForValidation')
          .resolves(sampleUploadDetail.uuid);

        const returnUuid = await client.doUploadSubmit(xpiPath, channel);
        assert.equal(sampleUploadDetail.uuid, returnUuid);
        sinon.assert.calledWith(waitStub, sampleUploadDetail.uuid);

        // Verify the jwt Authorization header are included in the response.
        sinon.assert.calledOnce(getAuthHeaderSpy);
        const authHeaderValue = await getAuthHeaderSpy.getCall(0).returnValue;
        assert.match(authHeaderValue, /^JWT .*/);
        sinon.assert.calledOnceWithMatch(
          nodeFetchStub,
          sinon.match.instanceOf(URL),
          sinon.match({
            headers: {
              Authorization: authHeaderValue,
            },
          })
        );
      });
    });

    describe('waitForValidation', () => {
      it('aborts validation check after timeout', async () => {
        const client = new Client({
          ...clientDefaults,
          // This causes an immediate failure.
          validationCheckTimeout: 0,
          validationCheckInterval: 1,
        });
        const uploadUuid = '@some-guid';
        mockNodeFetch(
          sinon.stub(client, 'nodeFetch'),
          new URL(`/addons/upload/${uploadUuid}/`, baseUrl),
          'GET',
          [
            {
              body: {},
              status: 200,
            },
          ]
        );

        const clientPromise = client.waitForValidation(uploadUuid);
        await assert.isRejected(clientPromise, 'Validation: timeout.');
      });

      it('waits for validation that passes', async () => {
        const client = new Client({
          ...clientDefaults,
          validationCheckTimeout: 1000,
          validationCheckInterval: 1,
        });
        const uploadUuid = '@some-guid';
        mockNodeFetch(
          sinon.stub(client, 'nodeFetch'),
          new URL(`/addons/upload/${uploadUuid}/`, baseUrl),
          'GET',
          [
            { body: {}, status: 200 },
            { body: {}, status: 200 },
            {
              body: { processed: true, valid: true, uuid: uploadUuid },
              status: 200,
            },
          ]
        );

        const returnUuid = await client.waitForValidation(uploadUuid);
        assert.equal(returnUuid, uploadUuid);
      });

      it('waits for validation that fails', async () => {
        const client = new Client({
          ...clientDefaults,
          validationCheckTimeout: 1000,
          validationCheckInterval: 1,
        });
        const uploadUuid = '@some-guid';
        const validationUrl = new URL('/to/validation/report', baseUrl);
        mockNodeFetch(
          sinon.stub(client, 'nodeFetch'),
          new URL(`/addons/upload/${uploadUuid}/`, baseUrl),
          'GET',
          [
            { body: {}, status: 200 },
            { body: {}, status: 200 },
            {
              body: { processed: true, valid: false, url: validationUrl },
              status: 200,
            },
          ]
        );


        const clientPromise = client.waitForValidation(uploadUuid);
        await assert.isRejected(clientPromise, validationUrl);
      });
    });

    describe('doNewAddonSubmit', () => {
      it('posts the upload uuid', async () => {
        const client = new Client(clientDefaults);
        mockNodeFetch(
          sinon.stub(client, 'nodeFetch'),
          new URL('/addons/addon/', baseUrl),
          'POST',
          [
            { body: sampleAddonDetail, status: 202 },
          ]
        );
        const uploadUuid = 'some-uuid';
        const returnData = await client.doNewAddonSubmit(uploadUuid, {});
        expect(returnData).to.eql(sampleAddonDetail);
      });

      it('combines provided metaDataJson with upload uuid', async () => {
        const client = new Client(clientDefaults);
        const nodeFetchStub = sinon.stub(client, 'nodeFetch');
        nodeFetchStub.callsFake(async () => {
          return new JSONResponse(sampleAddonDetail, 202);
        });
        const uploadUuid = 'some-uuid';
        const metaDataJson = {
          version: {license: 'MPL2.0'}, categories: {firefox: ['other']},
        };
        const body = JSON.stringify({
          version: {upload: uploadUuid, license: metaDataJson.version.license},
          categories: metaDataJson.categories,
        });

        await client.doNewAddonSubmit(uploadUuid, metaDataJson);
        sinon.assert.calledWith(
          nodeFetchStub,
          sinon.match.instanceOf(URL),
          sinon.match({ method: 'POST', body })
        );
      });
    });

    describe('doNewAddonOrVersionSubmit', () => {
      it('puts the upload uuid to the addon detail', async () => {
        const client = new Client(clientDefaults);
        const guid = '@some-addon-guid';
        mockNodeFetch(
          sinon.stub(client, 'nodeFetch'),
          new URL(`/addons/addon/${guid}/`, baseUrl),
          'POST',
          [
            { body: sampleAddonDetail, status: 202 },
          ]
        );
        const uploadUuid = 'some-uuid';
        await client.doNewAddonOrVersionSubmit(guid, uploadUuid, {});
      });

      it('combines provided metaDataJson with upload uuid', async () => {
        const client = new Client(clientDefaults);
        const nodeFetchStub = sinon.stub(client, 'nodeFetch');
        nodeFetchStub.callsFake(async () => {
          return new JSONResponse(sampleAddonDetail, 202);
        });
        const uploadUuid = 'some-uuid';
        const guid = '@some-addon-guid';
        const metaDataJson = {
          version: {license: 'MPL2.0'}, categories: {firefox: ['other']},
        };
        const body = JSON.stringify({
          version: {upload: uploadUuid, license: metaDataJson.version.license},
          categories: metaDataJson.categories,
        });

        await client.doNewAddonOrVersionSubmit(guid, uploadUuid, metaDataJson);
        sinon.assert.calledWith(
          nodeFetchStub,
          sinon.match.instanceOf(URL),
          sinon.match({ method: 'PUT', body })
        );
      });
    });

    describe('waitForApproval', () => {
      it('aborts approval wait after timeout', async () => {
        const client = new Client({
          ...clientDefaults,
          // This causes an immediate failure.
          approvalCheckTimeout: 0,
          approvalCheckInterval: 1,
        });
        const addonId = '@random-addon';
        const versionId = 0;
        const detailUrl =
          new URL(`/addons/addon/${addonId}/versions/${versionId}/`, baseUrl);
        mockNodeFetch(
          sinon.stub(client, 'nodeFetch'),
          detailUrl,
          'GET',
          [{ body: {}, status: 200 }]
        );
        const clientPromise = client.waitForApproval(addonId, versionId);
        await assert.isRejected(clientPromise, 'Approval: timeout.');
      });

      it('waits for approval', async () => {
        const client = new Client({
          ...clientDefaults,
          validationCheckTimeout: 1000,
          validationCheckInterval: 1,
        });
        const addonId = '@random-addon';
        const versionId = 0;
        const detailUrl =
          new URL(`/addons/addon/${addonId}/versions/${versionId}/`, baseUrl);
        const url = new URL('/file/download/url', baseUrl);
        mockNodeFetch(
          sinon.stub(client, 'nodeFetch'),
          detailUrl,
          'GET',
          [
            { body: {}, status: 200 },
            { body: {}, status: 200 },
            { body: { file: { status: 'public', url } }, status: 200 },
          ]
        );
        const fileUrl = await client.waitForApproval(addonId, versionId);
        assert.equal(fileUrl, url);
      });
    });

    describe('downloadSignedFile', () => {
      const filename = 'download.xpi';
      const filePath = `/path/to/${filename}`;
      const fileUrl = new URL(filePath, baseUrl);
      const addonId = '@some-addon-id';

      it('downloads the file to tmpdir', () => withTempDir(async (tmpDir) => {
        const client = new Client(
          { ...clientDefaults, downloadDir: tmpDir.path() },
        );
        const fileData = 'a';

        mockNodeFetch(
          sinon.stub(client, 'nodeFetch'),
          fileUrl,
          'GET',
          [{ body: fileData, status: 200 }]
        );

        const result = await client.downloadSignedFile(fileUrl, addonId);
        expect(result).to.eql({
          id: addonId,
          downloadedFiles: [filename],
        });
        const fullPath = path.join(tmpDir.path(), filename);
        const stat = await fs.stat(fullPath);
        assert.equal(stat.isFile(), true);
        assert.equal(readFileSync(fullPath), fileData);
      }));

      it('raises when the response is not ok', async () => {
        const client = new Client(clientDefaults);

        mockNodeFetch(
          sinon.stub(client, 'nodeFetch'),
          fileUrl,
          'GET',
          [{ body: 'a', status: 404 }]
        );

        const clientPromise = client.downloadSignedFile(fileUrl, addonId);
        await assert.isRejected(
          clientPromise, `Downloading ${filename} failed`
        );
      });

      it('raises a consistent error when fetch raises', async () => {
        const client = new Client(clientDefaults);
        sinon.stub(client, 'fetch').rejects(new Error('some fetch error'));

        const clientPromise = client.downloadSignedFile(fileUrl, addonId);
        await assert.isRejected(
          clientPromise, `Downloading ${filename} failed`
        );
      });

      it('raises a consistent error when saveToFile raises', async () => {
        const client = new Client(clientDefaults);

        mockNodeFetch(
          sinon.stub(client, 'nodeFetch'),
          fileUrl,
          'GET',
          [{ body: 'a', status: 200 }]
        );

        sinon.stub(client, 'saveToFile').rejects(new Error('some save error'));

        const clientPromise = client.downloadSignedFile(fileUrl, addonId);
        await assert.isRejected(
          clientPromise, `Downloading ${filename} failed`
        );
      });
    });

    describe('postNewAddon and putVersion', () => {
      const client = new Client(clientDefaults);
      const xpiPath = 'foo.xpi';
      const downloadPath = '/some/file.xpi';
      const uploadUuid = sampleUploadDetail.uuid;
      const addonId = sampleAddonDetail.guid;

      let nodeFetchStub;

      before(() => {
        sinon.stub(client, 'fileFromSync').returns(new File([], xpiPath));
        sinon.stub(client, 'saveToFile').resolves();
        nodeFetchStub = sinon.stub(client, 'nodeFetch');
      });

      afterEach(() => {
        nodeFetchStub.reset();
      });

      const addUploadMocks = () => {
        mockNodeFetch(
          nodeFetchStub,
          new URL('/addons/upload/', baseUrl),
          'POST',
          [{ body: sampleUploadDetail, status: 200 }]
        );
        mockNodeFetch(
          nodeFetchStub,
          new URL(`/addons/upload/${uploadUuid}/`, baseUrl),
          'GET',
          [
            {
              body: { processed: true, valid: true, uuid: uploadUuid },
              status: 200,
            },
          ]
        );
      };

      const addApprovalMocks = (versionId) => {
        const url = (new URL(downloadPath, baseUrl).toString());
        mockNodeFetch(
          nodeFetchStub,
          new URL(`/addons/addon/${addonId}/versions/${versionId}/`, baseUrl),
          'GET',
          [
            {
              body: { file: { status: 'public', url } },
              status: 200,
            },
          ]
        );
        mockNodeFetch(
          nodeFetchStub,
          url,
          'GET',
          [{ body: `${versionId}`, status: 200 }]
        );
      };

      [
        {channel: 'listed', versionId: sampleVersionDetail.id},
        {channel: 'unlisted', versionId: sampleVersionDetail2.id},
      ].forEach(({channel, versionId}) =>
        it('uploads new listed add-on; downloads the signed xpi', async () => {
          addUploadMocks();
          mockNodeFetch(
            nodeFetchStub,
            new URL('/addons/addon/', baseUrl),
            'POST',
            [{ body: sampleAddonDetail, status: 200 }]
          );
          addApprovalMocks(versionId);
          await client.postNewAddon(xpiPath, channel, {});
        }));

      it('uploads a new version; then downloads the signed xpi', async () => {
        const channel = 'listed';
        const versionId = sampleVersionDetail.id;
        const query = '?filter=all_with_unlisted';

        addUploadMocks();

        mockNodeFetch(
          nodeFetchStub,
          new URL(`/addons/addon/${addonId}/`, baseUrl),
          'PUT',
          [{ body: sampleAddonDetail, status: 200 }]
        );
        mockNodeFetch(
          nodeFetchStub,
          new URL(`/addons/addon/${addonId}/versions/${query}`, baseUrl),
          'GET',
          [
            {
              body: { results: [sampleVersionDetail] },
              status: 200,
            },
          ]
        );

        addApprovalMocks(versionId);

        await client.putVersion(xpiPath, channel, `${addonId}`, {});
      });
    });

    describe('fetchJson', () => {
      const client = new Client(clientDefaults);
      const nodeFetchStub = sinon.stub(client, 'nodeFetch');

      afterEach(() => {
        nodeFetchStub.reset();
      });

      it('rejects with a promise on not ok responses', async () => {
        mockNodeFetch(
          nodeFetchStub,
          baseUrl,
          'GET',
          [{ body: {}, status: 400 }]
        );
        const clientPromise = client.fetchJson(baseUrl);
        await assert.isRejected(clientPromise, 'Bad Request: 400.');
      });

      it('rejects with a promise on < 100 responses', async () => {
        mockNodeFetch(
          nodeFetchStub,
          baseUrl,
          'GET',
          [{ body: {}, status: 99 }]
        );
        const clientPromise = client.fetchJson(baseUrl);
        await assert.isRejected(clientPromise, 'Bad Request: 99.');
      });

      it('rejects with a promise on >= 500 responses', async () => {
        mockNodeFetch(
          nodeFetchStub,
          baseUrl,
          'GET',
          [{ body: {}, status: 500 }]
        );
        const clientPromise = client.fetchJson(baseUrl);
        await assert.isRejected(clientPromise, 'Bad Request: 500.');
      });

      it('resolves with a promise containing response json', async () => {
        const resJson = {thing: ['other'], this: {that: 1}};
        mockNodeFetch(
          nodeFetchStub,
          baseUrl,
          'GET',
          [{ body: resJson, status: 200 }]
        );
        const responseJson = await client.fetchJson(baseUrl);
        expect(responseJson).to.eql(resJson);
      });
    });

    describe('fetch', () => {
      const client = new Client(clientDefaults);
      let nodeFetchStub;

      beforeEach(() => {
        nodeFetchStub = sinon.stub(client, 'nodeFetch');
      });

      afterEach(() => {
        nodeFetchStub.restore();
      });

      it('sets json content type for string type body', async () => {
        nodeFetchStub.resolves(new JSONResponse({}, 200));

        await client.fetch(baseUrl, 'POST', 'body');

        assert.equal(
          nodeFetchStub.firstCall.args[1].headers['Content-Type'],
          'application/json'
        );
        sinon.assert.calledOnce(nodeFetchStub);
      });

      it("doesn't set content type for FormData type body", async () => {
        nodeFetchStub.resolves(new JSONResponse({}, 200));

        await client.fetch(baseUrl, 'POST', new FormData());

        assert.equal(
          nodeFetchStub.firstCall.args[1].headers['Content-Type'],
          undefined
        );
        sinon.assert.calledOnce(nodeFetchStub);
      });

      it("doesn't set content type for no body", async () => {
        nodeFetchStub.resolves(new JSONResponse({}, 200));

        await client.fetch(baseUrl, 'POST');

        assert.equal(
          nodeFetchStub.firstCall.args[1].headers['Content-Type'],
          undefined
        );
        sinon.assert.calledOnce(nodeFetchStub);
      });
    });
  });
});<|MERGE_RESOLUTION|>--- conflicted
+++ resolved
@@ -150,8 +150,16 @@
         'Error: ENOENT: no such file or directory'
       );
     });
-
-<<<<<<< HEAD
+    
+    it('throws error if amoBaseUrl is an invalid URL', async () => {
+      const amoBaseUrl = 'badUrl';
+      const signAddonPromise = signAddon({...signAddonDefaults, amoBaseUrl});
+      await assert.isRejected(
+        signAddonPromise,
+        `Invalid AMO API base URL: ${amoBaseUrl}`
+      );
+    });
+
     it('passes through metadata json object if defined', async () => {
       const metaDataJson = {version: {license: 'MPL2.0'}};
       await signAddon({
@@ -164,14 +172,6 @@
         signAddonDefaults.xpiPath,
         signAddonDefaults.channel,
         metaDataJson
-=======
-    it('throws error if amoBaseUrl is an invalid URL', async () => {
-      const amoBaseUrl = 'badUrl';
-      const signAddonPromise = signAddon({...signAddonDefaults, amoBaseUrl});
-      await assert.isRejected(
-        signAddonPromise,
-        `Invalid AMO API base URL: ${amoBaseUrl}`
->>>>>>> 7a1eba57
       );
     });
   });
