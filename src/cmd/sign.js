--- conflicted
+++ resolved
@@ -146,14 +146,6 @@
         );
       }
 
-<<<<<<< HEAD
-      try {
-        const apiHostURL = new URL(apiHost);
-        apiHost = apiHostURL.origin;
-      } catch (err) {
-        throw new UsageError(`Invalid apiHost: ${apiHost}`);
-      }
-
       let metaDataJson;
       if (amoMetadata) {
         const metadataFileBuffer = await asyncFsReadFile(amoMetadata);
@@ -164,8 +156,6 @@
         }
       }
 
-=======
->>>>>>> 7a1eba57
       const signSubmitArgs = {
         apiKey,
         apiSecret,
@@ -179,15 +169,10 @@
       let result;
       try {
         if (useSubmissionApi) {
-<<<<<<< HEAD
           result = await submitAddon(
             // $FlowIgnore: we verify 'channel' is set above
-            {...signSubmitArgs, apiHost, channel, metaDataJson}
+            {...signSubmitArgs, amoBaseUrl, channel, metaDataJson}
           );
-=======
-          // $FlowIgnore: we verify 'channel' is set above
-          result = await submitAddon({...signSubmitArgs, amoBaseUrl, channel});
->>>>>>> 7a1eba57
         } else {
           const { success, id: newId, downloadedFiles } = await signAddon({
             ...signSubmitArgs,
