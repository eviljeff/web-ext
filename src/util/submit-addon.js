import { createHash } from 'crypto';
import { createWriteStream, promises as fsPromises } from 'fs';
import { pipeline } from 'stream';
import { promisify } from 'util';

// eslint-disable-next-line no-shadow
import fetch, { FormData, fileFromSync } from 'node-fetch';
import { SignJWT } from 'jose';
import JSZip from 'jszip';
import HttpsProxyAgent from 'https-proxy-agent';

import { isErrorWithCode } from '../errors.js';
import { createLogger } from './../util/logger.js';

const log = createLogger(import.meta.url);

export const defaultAsyncFsReadFile = fsPromises.readFile;

export class JwtApiAuth {
  #apiKey;
  #apiSecret;
  #apiJwtExpiresIn;

  constructor({
    apiKey,
    apiSecret,
    apiJwtExpiresIn = 60 * 5, // 5 minutes
  }) {
    this.#apiKey = apiKey;
    this.#apiSecret = apiSecret;
    this.#apiJwtExpiresIn = apiJwtExpiresIn;
  }

  async signJWT() {
    return (
      new SignJWT({ iss: this.#apiKey })
        .setProtectedHeader({ alg: 'HS256' })
        .setIssuedAt()
        // jose expects either:
        // a number, which is treated an absolute timestamp - so must be after now, or
        // a string, which is parsed as a relative time from now.
        .setExpirationTime(`${this.#apiJwtExpiresIn}seconds`)
        .sign(Uint8Array.from(Buffer.from(this.#apiSecret, 'utf8')))
    );
  }

  async getAuthHeader() {
    const authToken = await this.signJWT();
    return `JWT ${authToken}`;
  }
}

<<<<<<< HEAD
type ClientConstructorParams = {|
  apiAuth: ApiAuth,
  apiProxy?: string,
  baseUrl: URL,
  validationCheckInterval?: number,
  validationCheckTimeout?: number,
  approvalCheckInterval?: number,
  approvalCheckTimeout?: number,
  downloadDir?: string,
  userAgentString: string,
|};

export default class Client {
  apiAuth: ApiAuth;
  apiProxy: string;
  apiUrl: URL;
  validationCheckInterval: number;
  validationCheckTimeout: number;
  approvalCheckInterval: number;
  approvalCheckTimeout: number;
  downloadDir: string;
  userAgentString: string;
=======
export default class Client {
  apiAuth;
  apiUrl;
  validationCheckInterval;
  validationCheckTimeout;
  approvalCheckInterval;
  approvalCheckTimeout;
  downloadDir;
  userAgentString;
>>>>>>> e229492e

  constructor({
    apiAuth,
    apiProxy,
    baseUrl,
    validationCheckInterval = 1000,
    validationCheckTimeout = 300000, // 5 minutes.
    approvalCheckInterval = 1000,
    approvalCheckTimeout = 900000, // 15 minutes.
    downloadDir = process.cwd(),
    userAgentString,
  }) {
    this.apiAuth = apiAuth;
    if (apiProxy) {
      this.apiProxy = apiProxy;
    }
    if (!baseUrl.pathname.endsWith('/')) {
      baseUrl = new URL(baseUrl.href);
      baseUrl.pathname += '/';
    }
    this.apiUrl = new URL('addons/', baseUrl);
    this.validationCheckInterval = validationCheckInterval;
    this.validationCheckTimeout = validationCheckTimeout;
    this.approvalCheckInterval = approvalCheckInterval;
    this.approvalCheckTimeout = approvalCheckTimeout;
    this.downloadDir = downloadDir;
    this.userAgentString = userAgentString;
  }

  fileFromSync(path) {
    return fileFromSync(path);
  }

<<<<<<< HEAD
  nodeFetch(
    url: URL,
    {
      method,
      headers,
      body,
      agent,
    }: {
      method: string,
      headers: { [key: string]: string },
      body?: typeof FormData | string,
      agent?: typeof HttpsProxyAgent,
    }
  ): Promise<typeof Response> {
    return fetch(url, { method, headers, body, agent });
=======
  nodeFetch(url, { method, headers, body }) {
    return fetch(url, { method, headers, body });
>>>>>>> e229492e
  }

  async doUploadSubmit(xpiPath, channel) {
    const url = new URL('upload/', this.apiUrl);
    const formData = new FormData();
    formData.set('channel', channel);
    formData.set('upload', this.fileFromSync(xpiPath));
    const { uuid } = await this.fetchJson(url, 'POST', formData);
    return this.waitForValidation(uuid);
  }

  waitRetry(successFunc, checkUrl, checkInterval, abortInterval, context) {
    let checkTimeout;

    return new Promise((resolve, reject) => {
      const abortTimeout = setTimeout(() => {
        clearTimeout(checkTimeout);
        reject(new Error(`${context}: timeout.`));
      }, abortInterval);

      const pollStatus = async () => {
        try {
          const responseData = await this.fetchJson(
            checkUrl,
            'GET',
            undefined,
            'Getting details failed.'
          );

          const success = successFunc(responseData);
          if (success) {
            clearTimeout(abortTimeout);
            resolve(success);
          } else {
            // Still in progress, so wait for a while and try again.
            checkTimeout = setTimeout(pollStatus, checkInterval);
          }
        } catch (err) {
          clearTimeout(abortTimeout);
          reject(err);
        }
      };

      pollStatus();
    });
  }

  waitForValidation(uuid) {
    log.info('Waiting for Validation...');
    return this.waitRetry(
      (detailResponseData) => {
        if (!detailResponseData.processed) {
          return null;
        }

        log.info('Validation results:', detailResponseData.validation);
        if (detailResponseData.valid) {
          return detailResponseData.uuid;
        }

        log.info('Validation failed.');
        throw new Error(
          'Validation failed, open the following URL for more information: ' +
            `${detailResponseData.url}`
        );
      },
      new URL(`upload/${uuid}/`, this.apiUrl),
      this.validationCheckInterval,
      this.validationCheckTimeout,
      'Validation'
    );
  }

  async doNewAddonSubmit(uuid, metaDataJson) {
    const url = new URL('addon/', this.apiUrl);
    const jsonData = {
      ...metaDataJson,
      version: { upload: uuid, ...metaDataJson.version },
    };
    return this.fetchJson(url, 'POST', JSON.stringify(jsonData));
  }

  doNewAddonOrVersionSubmit(addonId, uuid, metaDataJson) {
    const url = new URL(`addon/${addonId}/`, this.apiUrl);
    const jsonData = {
      ...metaDataJson,
      version: { upload: uuid, ...metaDataJson.version },
    };
    return this.fetchJson(url, 'PUT', JSON.stringify(jsonData));
  }

  waitForApproval(addonId, versionId) {
    log.info('Waiting for Approval...');
    return this.waitRetry(
      (detailResponseData) => {
        const { file } = detailResponseData;
        if (file && file.status === 'public') {
          return file.url;
        }

        return null;
      },
      new URL(`addon/${addonId}/versions/${versionId}/`, this.apiUrl),
      this.approvalCheckInterval,
      this.approvalCheckTimeout,
      'Approval'
    );
  }

  async fetchJson(url, method = 'GET', body, errorMsg = 'Bad Request') {
    const response = await this.fetch(url, method, body);
    if (response.status < 200 || response.status >= 500) {
      throw new Error(
        `${errorMsg}: ${response.statusText || response.status}.`
      );
    }
    const data = await response.json();

    if (!response.ok) {
      log.info('Server Response:', data);
      throw new Error(
        `${errorMsg}: ${response.statusText || response.status}.`
      );
    }
    return data;
  }

  async fetch(url, method = 'GET', body) {
    log.info(`Fetching URL: ${url.href}`);
    let headers = {
      Authorization: await this.apiAuth.getAuthHeader(),
      Accept: 'application/json',
      'User-Agent': this.userAgentString,
    };
    if (typeof body === 'string') {
      headers = {
        ...headers,
        'Content-Type': 'application/json',
      };
    }
    let agent;
    if (this.apiProxy) {
      agent = new HttpsProxyAgent(this.apiProxy);
    }
    return this.nodeFetch(url, { method, body, headers, agent });
  }

  async downloadSignedFile(fileUrl, addonId) {
    const filename = fileUrl.pathname.split('/').pop(); // get the name from fileUrl
    const dest = `${this.downloadDir}/${filename}`;
    try {
      const response = await this.fetch(fileUrl);
      if (!response.ok || !response.body) {
        throw new Error(`response status was ${response.status}`);
      }
      await this.saveToFile(response.body, dest);
    } catch (error) {
      log.info(`Download of signed xpi failed: ${error}.`);
      throw new Error(`Downloading ${filename} failed`);
    }
    return {
      id: addonId,
      downloadedFiles: [filename],
    };
  }

  async saveToFile(contents, destPath) {
    return promisify(pipeline)(contents, createWriteStream(destPath));
  }

  /*
  This function aims to quickly hash the contents of the zip file that's being uploaded,
  to compare it to the previous zip file that was uploaded, so we can skip the upload for
  efficiency.

  CRCs are used from the zip to avoid having to extract and hash  all the files.

  Two zips that have different byte contents in their files must have a different hash;
  but returning a different hash when the contents are the same in some cases is acceptable
  - a false mismatch does not result in lost data.
  */
  async hashXpiCrcs(filePath, asyncFsReadFile = defaultAsyncFsReadFile) {
    const zip = await JSZip.loadAsync(
      asyncFsReadFile(filePath, { createFolders: true })
    );
    const hash = createHash('sha256');
    const entries = [];
    zip.forEach((relativePath, entry) => {
      let path = relativePath.replace(/\/+$/, '');
      if (entry.dir) {
        path += '/';
      }
      // if the file is 0 bytes or a dir `_data` is missing so assume crc is 0
      entries.push({ path, crc32: entry._data?.crc32 || 0 });
    });
    entries.sort((a, b) => (a.path === b.path ? 0 : a.path > b.path ? 1 : -1));
    hash.update(JSON.stringify(entries));
    return hash.digest('hex');
  }

  async getPreviousUuidOrUploadXpi(
    xpiPath,
    channel,
    savedUploadUuidPath,
    saveUploadUuidToFileFunc = saveUploadUuidToFile,
    getUploadUuidFromFileFunc = getUploadUuidFromFile
  ) {
    const [
      {
        uploadUuid: previousUuid,
        channel: previousChannel,
        xpiCrcHash: previousHash,
      },
      xpiCrcHash,
    ] = await Promise.all([
      getUploadUuidFromFileFunc(savedUploadUuidPath),
      this.hashXpiCrcs(xpiPath),
    ]);

    let uploadUuid;
    if (previousChannel !== channel || xpiCrcHash !== previousHash) {
      uploadUuid = await this.doUploadSubmit(xpiPath, channel);
      await saveUploadUuidToFileFunc(savedUploadUuidPath, {
        uploadUuid,
        channel,
        xpiCrcHash,
      });
    } else {
      uploadUuid = previousUuid;
    }
    return uploadUuid;
  }

  async postNewAddon(
    uploadUuid,
    savedIdPath,
    metaDataJson,
    saveIdToFileFunc = saveIdToFile
  ) {
    const {
      guid: addonId,
      version: { id: newVersionId },
    } = await this.doNewAddonSubmit(uploadUuid, metaDataJson);

    await saveIdToFileFunc(savedIdPath, addonId);
    log.info(`Generated extension ID: ${addonId}.`);
    log.info('You must add the following to your manifest:');
    log.info(`"browser_specific_settings": {"gecko": {"id": "${addonId}"}}`);

    const fileUrl = new URL(await this.waitForApproval(addonId, newVersionId));

    return this.downloadSignedFile(fileUrl, addonId);
  }

  async putVersion(uploadUuid, addonId, metaDataJson) {
    const {
      version: { id: newVersionId },
    } = await this.doNewAddonOrVersionSubmit(addonId, uploadUuid, metaDataJson);

    const fileUrl = new URL(await this.waitForApproval(addonId, newVersionId));

    return this.downloadSignedFile(fileUrl, addonId);
  }
}

<<<<<<< HEAD
type signAddonParams = {|
  apiKey: string,
  apiSecret: string,
  apiProxy?: string,
  amoBaseUrl: string,
  timeout: number,
  id?: string,
  xpiPath: string,
  downloadDir: string,
  channel: string,
  savedIdPath: string,
  savedUploadUuidPath: string,
  metaDataJson?: Object,
  userAgentString: string,
  SubmitClient?: typeof Client,
  ApiAuthClass?: typeof JwtApiAuth,
|};

=======
>>>>>>> e229492e
export async function signAddon({
  apiKey,
  apiSecret,
  apiProxy,
  amoBaseUrl,
  timeout,
  id,
  xpiPath,
  downloadDir,
  channel,
  savedIdPath,
  savedUploadUuidPath,
  metaDataJson = {},
  userAgentString,
  SubmitClient = Client,
  ApiAuthClass = JwtApiAuth,
}) {
  try {
    const stats = await fsPromises.stat(xpiPath);

    if (!stats.isFile()) {
      throw new Error(`not a file: ${xpiPath}`);
    }
  } catch (statError) {
    throw new Error(`error with ${xpiPath}: ${statError}`);
  }

  let baseUrl;
  try {
    baseUrl = new URL(amoBaseUrl);
  } catch (err) {
    throw new Error(`Invalid AMO API base URL: ${amoBaseUrl}`);
  }

  const client = new SubmitClient({
    apiAuth: new ApiAuthClass({ apiKey, apiSecret }),
    apiProxy,
    baseUrl,
    validationCheckTimeout: timeout,
    approvalCheckTimeout: timeout,
    downloadDir,
    userAgentString,
  });
  const uploadUuid = await client.getPreviousUuidOrUploadXpi(
    xpiPath,
    channel,
    savedUploadUuidPath
  );

  // We specifically need to know if `id` has not been passed as a parameter because
  // it's the indication that a new add-on should be created, rather than a new version.
  if (id === undefined) {
    return client.postNewAddon(uploadUuid, savedIdPath, metaDataJson);
  }

  return client.putVersion(uploadUuid, id, metaDataJson);
}

export async function saveIdToFile(filePath, id) {
  await fsPromises.writeFile(
    filePath,
    [
      '# This file was created by https://github.com/mozilla/web-ext',
      '# Your auto-generated extension ID for addons.mozilla.org is:',
      id.toString(),
    ].join('\n')
  );

  log.debug(`Saved auto-generated ID ${id} to ${filePath}`);
}

export async function saveUploadUuidToFile(
  filePath,
  { uploadUuid, channel, xpiCrcHash }
) {
  await fsPromises.writeFile(
    filePath,
    JSON.stringify({ uploadUuid, channel, xpiCrcHash })
  );
  log.debug(
    `Saved upload UUID ${uploadUuid}, xpi crc hash ${xpiCrcHash}, and channel ${channel} to ${filePath}`
  );
}

export async function getUploadUuidFromFile(
  filePath,
  asyncFsReadFile = defaultAsyncFsReadFile
) {
  try {
    const content = await asyncFsReadFile(filePath, 'utf-8');
    const { uploadUuid, channel, xpiCrcHash } = JSON.parse(content);
    log.debug(
      `Found upload uuid:${uploadUuid}, channel:${channel}, hash:${xpiCrcHash} in ${filePath}`
    );
    return { uploadUuid, channel, xpiCrcHash };
  } catch (error) {
    if (isErrorWithCode('ENOENT', error)) {
      log.debug(`No upload uuid file found at: ${filePath}`);
    } else {
      log.debug(`Invalid upload uuid file contents in ${filePath}: ${error}`);
    }
  }

  return { uploadUuid: '', channel: '', xpiCrcHash: '' };
}<|MERGE_RESOLUTION|>--- conflicted
+++ resolved
@@ -50,40 +50,16 @@
   }
 }
 
-<<<<<<< HEAD
-type ClientConstructorParams = {|
-  apiAuth: ApiAuth,
-  apiProxy?: string,
-  baseUrl: URL,
-  validationCheckInterval?: number,
-  validationCheckTimeout?: number,
-  approvalCheckInterval?: number,
-  approvalCheckTimeout?: number,
-  downloadDir?: string,
-  userAgentString: string,
-|};
-
-export default class Client {
-  apiAuth: ApiAuth;
-  apiProxy: string;
-  apiUrl: URL;
-  validationCheckInterval: number;
-  validationCheckTimeout: number;
-  approvalCheckInterval: number;
-  approvalCheckTimeout: number;
-  downloadDir: string;
-  userAgentString: string;
-=======
 export default class Client {
   apiAuth;
-  apiUrl;
+  apiProxy;
+  apiUr;
   validationCheckInterval;
   validationCheckTimeout;
   approvalCheckInterval;
   approvalCheckTimeout;
   downloadDir;
   userAgentString;
->>>>>>> e229492e
 
   constructor({
     apiAuth,
@@ -117,26 +93,8 @@
     return fileFromSync(path);
   }
 
-<<<<<<< HEAD
-  nodeFetch(
-    url: URL,
-    {
-      method,
-      headers,
-      body,
-      agent,
-    }: {
-      method: string,
-      headers: { [key: string]: string },
-      body?: typeof FormData | string,
-      agent?: typeof HttpsProxyAgent,
-    }
-  ): Promise<typeof Response> {
+  nodeFetch(url, { method, headers, body, agent }) {
     return fetch(url, { method, headers, body, agent });
-=======
-  nodeFetch(url, { method, headers, body }) {
-    return fetch(url, { method, headers, body });
->>>>>>> e229492e
   }
 
   async doUploadSubmit(xpiPath, channel) {
@@ -402,27 +360,6 @@
   }
 }
 
-<<<<<<< HEAD
-type signAddonParams = {|
-  apiKey: string,
-  apiSecret: string,
-  apiProxy?: string,
-  amoBaseUrl: string,
-  timeout: number,
-  id?: string,
-  xpiPath: string,
-  downloadDir: string,
-  channel: string,
-  savedIdPath: string,
-  savedUploadUuidPath: string,
-  metaDataJson?: Object,
-  userAgentString: string,
-  SubmitClient?: typeof Client,
-  ApiAuthClass?: typeof JwtApiAuth,
-|};
-
-=======
->>>>>>> e229492e
 export async function signAddon({
   apiKey,
   apiSecret,
