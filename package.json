--- conflicted
+++ resolved
@@ -71,12 +71,8 @@
     "fs-extra": "11.1.1",
     "fx-runner": "1.3.0",
     "import-fresh": "3.3.0",
-<<<<<<< HEAD
-    "jose": "4.13.1",
+    "jose": "4.14.4",
     "jszip": "3.10.1",
-=======
-    "jose": "4.14.4",
->>>>>>> c5370ae3
     "mkdirp": "1.0.4",
     "multimatch": "6.0.0",
     "mz": "2.7.0",
